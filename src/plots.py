import torch
from pathlib import Path
import matplotlib.pyplot as plt
import seaborn as sns
from sklearn.metrics import confusion_matrix, ConfusionMatrixDisplay
import pytorch_lightning as pl
<<<<<<< HEAD
import numpy as np
=======
import os
>>>>>>> 7340a196

from model import VGG11
from data_loader import SmokerDataModule

# --- Device ---
device = torch.device("cuda" if torch.cuda.is_available() else "cpu")

# --- Load checkpoint ---
<<<<<<< HEAD
BASE_DIR = Path(__file__).parent   # folder where this script lives
CHECKPOINT_DIR = BASE_DIR / "checkpoints"
ckpt_path = CHECKPOINT_DIR / "vgg11-smoker-epoch=01-val_acc=0.87.ckpt"
=======
BASE_DIR = Path(__file__).parent          # -> SoftwareDevML/src
CHECKPOINT_DIR = BASE_DIR.parent / "checkpoints"  # -> SoftwareDevML/checkpoints
ckpt_path = CHECKPOINT_DIR / "vgg11-smoker-epoch=02-val_acc=0.88.ckpt"
print("Resolved checkpoint path:", ckpt_path)
>>>>>>> 7340a196
model = VGG11.load_from_checkpoint(ckpt_path)
model = model.to(device)
model.eval()

# --- Load test data ---
data_module = SmokerDataModule(data_dir="../data", batch_size=32, num_workers=0)
data_module.setup()
test_loader = data_module.test_dataloader()
class_names = data_module.train_dataset.classes

# --- Collect predictions & labels ---
all_logits = []
all_preds = []
all_labels = []

with torch.no_grad():
    for xb, yb in test_loader:
        xb, yb = xb.to(device), yb.to(device)   # move data to same device as model
        logits = model(xb)
        all_logits.append(logits)
        preds = torch.argmax(logits, dim=1)
        all_preds.extend(preds.cpu().numpy())
        all_labels.extend(yb.cpu().numpy())

# --- Confusion Matrix ---
np.savetxt("../data/test_logits.csv", np.array(all_logits).reshape(-1, 2), delimiter=',', fmt='%.2f', header="prob_0,prob_1")
np.savetxt("../data/test_preds.csv", np.array(all_logits).reshape(-1, 2), delimiter=',', fmt='%.2f', header="pred")
cm = confusion_matrix(all_labels, all_preds)
disp = ConfusionMatrixDisplay(confusion_matrix=cm, display_labels=class_names)

fig, ax = plt.subplots(figsize=(6, 6))
disp.plot(cmap="Blues", ax=ax, values_format="d", colorbar=False)
plt.title("Confusion Matrix (Test Set)")
plt.show()<|MERGE_RESOLUTION|>--- conflicted
+++ resolved
@@ -4,11 +4,7 @@
 import seaborn as sns
 from sklearn.metrics import confusion_matrix, ConfusionMatrixDisplay
 import pytorch_lightning as pl
-<<<<<<< HEAD
 import numpy as np
-=======
-import os
->>>>>>> 7340a196
 
 from model import VGG11
 from data_loader import SmokerDataModule
@@ -17,16 +13,10 @@
 device = torch.device("cuda" if torch.cuda.is_available() else "cpu")
 
 # --- Load checkpoint ---
-<<<<<<< HEAD
-BASE_DIR = Path(__file__).parent   # folder where this script lives
-CHECKPOINT_DIR = BASE_DIR / "checkpoints"
-ckpt_path = CHECKPOINT_DIR / "vgg11-smoker-epoch=01-val_acc=0.87.ckpt"
-=======
 BASE_DIR = Path(__file__).parent          # -> SoftwareDevML/src
 CHECKPOINT_DIR = BASE_DIR.parent / "checkpoints"  # -> SoftwareDevML/checkpoints
 ckpt_path = CHECKPOINT_DIR / "vgg11-smoker-epoch=02-val_acc=0.88.ckpt"
 print("Resolved checkpoint path:", ckpt_path)
->>>>>>> 7340a196
 model = VGG11.load_from_checkpoint(ckpt_path)
 model = model.to(device)
 model.eval()
